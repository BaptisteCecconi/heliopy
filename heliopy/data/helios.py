"""
Methods for importing Helios data. In general the data are available form a
number of sources (replace 'helios1' with 'helios2' in url to change probe):

* Distribution functions - Not publically available
* Merged plasma/mangetic field - ftp://cdaweb.gsfc.nasa.gov/pub/data/helios/helios1/merged/
* 6 second cadence magnetic field - ftp://cdaweb.gsfc.nasa.gov/pub/data/helios/helios1/mag/6sec_ness/
* Trajectory - ftp://cdaweb.gsfc.nasa.gov/pub/data/helios/helios1/traj/

If the data is publically available, it will be dowloaded automatically if it
doesn't exist locally.
"""
import pandas as pd
import numpy as np
import datetime
import os
import warnings

from heliopy import config
from heliopy.data import helper
import heliopy.vector.transformations as spacetrans
import heliopy.time as spacetime
import heliopy.constants as constants
data_dir = config['default']['download_dir']
helios_dir = data_dir + '/helios'


####################################################
# Consistent method to convert datetime to ordinal #
####################################################
def dtime2ordinal(dtime):
    if type(dtime) == datetime.datetime:
        dtime = pd.Series(dtime)
    return pd.DatetimeIndex(dtime).astype(np.int64)


def loaddistfile(probe, year, doy, hour, minute, second):
    """
    Method to load a Helios distribution file.

    Returns opened file and location of file if file exists. If file doesn't
    exist raises an OSError.

    Parameters
    ----------
        probe : int
            Helios probe to import data from. Must be 1 or 2.
        year : int
            Year
        doy : int
            Day of year.
        hour : int
            Hour.
        minute : int
            Minute.
        second : int
            Second.

    Returns
    -------
        f : file
            Opened distribution function file.
        filename : string
            Filename of opened file.
    """
    assert probe == '1' or probe == '2', 'Probe must be 1 or 2'
    # Work out location of file
    yearstring = str(year)[-2:]
    filename = helios_dir + '/helios' + probe + '/dist/h' + probe + yearstring +\
        '/Y' + yearstring + 'D' + str(doy).zfill(3) + \
        '/h' + probe + 'y' + yearstring + 'd' + str(doy).zfill(3) + \
        'h' + str(hour).zfill(2) + 'm' + str(minute).zfill(2) + 's' +\
        str(second).zfill(2) + '_'

    # Try to open distribution file
    for extension in ['hdm.0', 'hdm.1', 'ndm.0', 'ndm.1']:
        try:
            f = open(filename + extension)
            filename += extension
        except OSError:
            continue

    if 'f' not in locals():
        raise OSError('Could not find file with name ' +
                      filename[:-1])
    else:
        return f, filename


def integrateddists(probe, year, doy, hour, minute, second):
    """
    Returns the integrated distributions from experiments i1a and i1b in Helios
    distribution function files. The distributions are integrated over all
    angles and given as a function of proton velocity.

    Parameters
    ----------
        probe : int
            Helios probe to import data from. Must be 1 or 2.
        year : int
            Year
        doy : int
            Day of year.
        hour : int
            Hour.
        minute : int
            Minute.
        second : int
            Second.

    Returns
    -------
            i1a : DataFrame
                i1a integrated distribution function.
            i1b : DataFrame
                i1b integrated distribution function.
    """
    f, _ = loaddistfile(probe, year, doy, hour, minute, second)
    for line in f:
        if line[0:19] == ' 1-D i1a integrated':
            break
    # i1a distribution function
    i1adf = f.readline().split()
    f.readline()
    i1avs = f.readline().split()
    f.readline()
    # i1b distribution file
    i1bdf = f.readline().split()
    f.readline()
    i1bvs = f.readline().split()

    i1a = pd.DataFrame({'v': i1avs, 'df': i1adf}, dtype=float)
    i1b = pd.DataFrame({'v': i1bvs, 'df': i1bdf}, dtype=float)
    return i1a, i1b


def distribution(probe, year, doy, hour, minute, second):
    """
    Read in full distribution functions and associated paraemters.

    Parameters
    ----------
        probe : int
            Helios probe to import data from. Must be 1 or 2.
        year : int
            Year
        doy : int
            Day of year.
        hour : int
            Hour.
        minute : int
            Minute.
        second : int
            Second.

    Returns
    -------
        electrondist : DataFrame
            2D electron distribution function.
        iondist : DataFrame
            3D ion distribution function.
        distparams : Series
            Distribution parameters from top of distribution function files.
    """
    f, filename = loaddistfile(probe, year, doy, hour, minute, second)

    _, month, day = spacetime.doy2ymd(year, doy)
    dtime = datetime.datetime(year, month, day, hour, minute, second)
    distparams = pd.Series(dtime, index=['Time'], dtype=object)
    # Ignore the Pizzo et. al. correction at top of file
    for i in range(0, 3):
        f.readline()
    # Line of flags
    flags = f.readline().split()
    distparams['imode'] = int(flags[0])
    distparams['ishift'] = bool(flags[1])     # Alternating energy/azimuth shift on?
    distparams['iperihelion_shift'] = bool(flags[2])    # Possibly H2 abberation shift?
    distparams['minus'] = int(flags[3])  # Indicates a HDM file which contained bad data (frames), but could be handled as NDM file
    distparams['ion_instrument'] = int(flags[4])  # 0 = no instrument, 1 = i1a, 2 = I3

    # 2 lines of Helios location information
    location = f.readline().split()
    distparams['r_sun'] = float(location[0])     # Heliospheric distance (AU)
    distparams['clong'] = float(location[1])    # Carrington longitude (deg)
    distparams['clat'] = float(location[2])     # Carrington lattitude (deg)
    distparams['carrot'] = int(f.readline().split()[0])   # Carrington cycle

    # 2 lines of Earth location information
    earth_loc = f.readline().split()
    distparams['earth_rsun'] = float(earth_loc[0])     # Heliospheric distance (AU)
    distparams['earth_clong'] = float(earth_loc[1])    # Carrington longitude (deg)
    distparams['earth_clat'] = float(earth_loc[2])     # Carrington lattitude (deg)
    earth_loc = f.readline().split()
    distparams['earth_he_angle'] = float(earth_loc[0])    # Angle between Earth and Helios (deg)
    distparams['earth_carrot'] = int(earth_loc[1])        # Carrington rotation

    # Helios velocity information
    helios_v = f.readline().split()
    distparams['helios_vr'] = float(helios_v[0]) * 1731  # Helios radial velocity (km/s)
    distparams['helios_v'] = float(helios_v[1]) * 1731   # Helios tangential velocity (km/s)

    # i1a integrated ion parameters
    i1a_proton_params = f.readline().split()
    distparams['np_i1a'] = float(i1a_proton_params[0])   # Proton number density (cm^-3)
    distparams['vp_i1a'] = float(i1a_proton_params[1])   # Proton velocity (km/s)
    distparams['Tp_i1a'] = float(i1a_proton_params[2])   # Proton temperature (K)
    i1a_proton_params = f.readline().split()
    distparams['v_az_i1a'] = float(i1a_proton_params[0])     # Proton azimuth flow angle (deg)
    distparams['v_el_i1a'] = float(i1a_proton_params[1])     # Proton elevation flow angle (deg)
    assert distparams['v_az_i1a'] < 360, 'Flow azimuth must be less than 360 degrees'

    # i1a integrated alpha parameters (possibly all zero?)
    i1a_alpha_params = f.readline().split()
    distparams['na_i1a'] = float(i1a_alpha_params[0])     # Alpha number density (cm^-3)
    distparams['va_i1a'] = float(i1a_alpha_params[1])     # Alpha velocity (km/s)
    distparams['Ta_i1a'] = float(i1a_alpha_params[2])     # Alpha temperature (K)

    # i1b integrated ion parameters
    i1b_proton_params = f.readline().split()
    distparams['np_i1b'] = float(i1b_proton_params[0])   # Proton number density (cm^-3)
    distparams['vp_i1b'] = float(i1b_proton_params[1])   # Proton velocity (km/s)
    distparams['Tp_i1b'] = float(i1b_proton_params[2])   # Proton temperature (K)

    # Magnetic field (out by a factor of 10 in data files for some reason)
    B = f.readline().split()
    distparams['Bx'] = float(B[0]) / 10
    distparams['By'] = float(B[1]) / 10
    distparams['Bz'] = float(B[2]) / 10
    sigmaB = f.readline().split()
    distparams['sigmaBx'] = float(sigmaB[0]) / 10
    distparams['sigmaBy'] = float(sigmaB[1]) / 10
    distparams['sigmaBz'] = float(sigmaB[2]) / 10

    # Replace bad values with nans
    to_replace = {'Tp_i1a': [-1.0, 0], 'np_i1a': [-1.0, 0], 'vp_i1a': [-1.0, 0],
                  'Tp_i1b': [-1.0, 0], 'np_i1b': [-1.0, 0], 'vp_i1b': [-1.0, 0],
                  'sigmaBx': -0.01, 'sigmaBy': -0.01, 'sigmaBz': -0.01,
                  'Bx': 0.0, 'By': 0.0, 'Bz': 0.0,
                  'v_az_i1a': [-1, 0], 'v_el_i1a': [-1, 0],
                  'na_i1a': [-1, 0], 'va_i1a': [-1, 0], 'Ta_i1a': [-1, 0]}
    distparams = distparams.replace(to_replace, np.nan)

    nionlines = None   # Stores number of lines in ion distribution function
    electronstartline = None    # Stores number of lines in electron distribution function
    linesread = 16  # Stores the total number of lines read in the file
    # Loop through file to find end of ion distribution function
    for i, line in enumerate(f):
        # Find start of proton distribution function
        if line[0:23] == 'Maximum of distribution':
            ionstartline = i + linesread
        # Find number of lines in ion distribution function
        if line[0:4] == ' 2-D':
            electronstartline = i + linesread + 1
            nionlines = i - ionstartline
            break

    linesread += i
    # Bizzare case where there are two proton distributions in one file,
    # or there's no electron data available
    for i, line in enumerate(f):
        if line[0:27] == ' no electron data available':
            electronstartline = None
        if line[0:23] == 'Maximum of distribution' or\
           line[0:30] == '  1.2 Degree, Pizzo correction' or\
           line[0:30] == ' -1.2 Degree, Pizzo correction':
            warnings.warn("More than one ion distribution function found",
                          RuntimeWarning)
            # NOTE: Bodge
            linesread -= 1
            break

    # Get number of lines in electron distribution function
    if electronstartline is None:
        nelectronlines = 0
    else:
        nelectronlines = i - electronstartline + linesread + 1
    f.close()

    # If there's no electron data to get number of lines, set end of ion
    # distribution function to end of file
    if nionlines is None:
        nionlines = i - ionstartline + 1

    #####################################
    # Read and process ion distribution #
    #####################################
    # If no ion data in file
    if nionlines < 1:
        iondist = None
    else:
        # Arguments for reading in data
        readargs = {'usecols': [0, 1, 2, 3, 4, 5, 6, 7],
                    'names': ['Az', 'El', 'E_bin', 'pdf', 'counts',
                              'vx', 'vy', 'vz'],
                    'delim_whitespace': True,
                    'skiprows': ionstartline,
                    'nrows': nionlines}
        # Read in data
        iondist = pd.read_table(filename, **readargs)

        # Work out when maximum of distribution was recorded
        maxbin = np.argmax(iondist['pdf'])
        distparams['Peak Time'] = iondist.loc[maxbin, 'E_bin']

        # Remove spacecraft abberation
        # Assumes that spacecraft motion is always in the ecliptic (x-y) plane
        iondist['vx'] += distparams['helios_vr']
        iondist['vy'] += distparams['helios_v']
        # Convert to SI units
        iondist[['vx', 'vy', 'vz']] *= 1e3
        iondist['pdf'] *= 1e12
        # Calculate magnitude, elevation and azimuth of energy bins
        iondist['|v|'], iondist['theta'], iondist['phi'] =\
            spacetrans.cart2sph(iondist['vx'], iondist['vy'], iondist['vz'])
        # Calculate bin energy assuming particles are protons
        iondist['E_proton'] = 0.5 * constants.m_p * ((iondist['|v|']) ** 2)

    ##########################################
    # Read and process electron distribution #
    ##########################################
    # If no electron data in file
    if nelectronlines < 1:
        electrondist = None
    else:
        # Arguments for reading in data
        readargs = {'usecols': [0, 1, 2, 3, 4, 5],
                    'names': ['Az', 'E_bin', 'pdf', 'counts', 'vx', 'vy'],
                    'delim_whitespace': True,
                    'skiprows': electronstartline,
                    'nrows': nelectronlines}
        # Read in data
        electrondist = pd.read_table(filename, **readargs)

        # Remove spacecraft abberation
        # Assumes that spacecraft motion is always in the ecliptic (x-y) plane
        electrondist['vx'] += distparams['helios_vr']
        electrondist['vy'] += distparams['helios_v']
        # Convert to SI units
        electrondist[['vx', 'vy']] *= 1e3
        electrondist['pdf'] *= 1e12
        # Calculate spherical coordinates of energy bins
        electrondist['|v|'], _, electrondist['phi'] =\
            spacetrans.cart2sph(electrondist['vx'], electrondist['vy'], 0)
        # Calculate bin energy assuming particles are electrons
        electrondist['E_electron'] = 0.5 * constants.m_e *\
            ((electrondist['|v|']) ** 2)

    return electrondist, iondist, distparams


def merged(probe, starttime, endtime, verbose=True):
    """
    Read in merged data set

    Parameters
    ----------
        probe : int
            Helios probe to import data from. Must be '1' or '2'.
        starttime : datetime
            Interval start time.
        endtime : datetime
            Interval end time.
        verbose : bool
            If True, print more information as data is loading.

    Returns
    -------
        data : DataFrame
            Merged data set.
    """
    startdate = starttime.date()
    enddate = endtime.date()

    data = []
    # Loop through years
    for year in range(startdate.year, enddate.year + 1):
        floc = helios_dir + '/helios' + probe + '/merged/he' + probe + '_40sec/'
        # Calculate start day
        startdoy = 1
        if year == startdate.year:
            startdoy = int(startdate.strftime('%j'))

        # Calculate end day
        enddoy = 366
        if year == enddate.year:
            enddoy = int(enddate.strftime('%j'))

        # Loop through days of year
        for doy in range(startdoy, enddoy + 1):
            hdfloc = floc + 'H' + probe + str(year - 1900) + '_' +\
                str(doy).zfill(3) + '.h5'
            # Data not processed yet, try to process and load it
            if not os.path.isfile(hdfloc):
                try:
                    data.append(_merged_fromascii(probe, year, doy))
                    if verbose:
                        print(year, doy, 'Processed ascii file')
                except FileNotFoundError as err:
                    if verbose:
                        print(str(err))
                        print(year, doy, 'No raw merged data')
            else:
                # Load data from already processed file
                data.append(pd.read_hdf(hdfloc, 'table'))
                if verbose:
                    print(year, doy)

    if data == []:
        fmt = '%d-%m-%Y'
        raise ValueError('No data to import for probe ' + probe +
                         ' between ' + startdate.strftime(fmt) + ' and ' +
                         enddate.strftime(fmt))

    data = pd.concat(data, ignore_index=True)
    # Filter data between start and end times
    data = data[(data['Time'] > starttime) & (data['Time'] < endtime)]

    return data


def _merged_fromascii(probe, year, doy):
    """
    Read in a single day of merged data.

    Data is loaded from orignal ascii files. and saved to a hdf file for faster
    access after first read in.

    Parameters
    ----------
        probe : int
            Helios probe to import data from. Must be 1 or 2.
        year : int
            Year.
        doy : int
            Day of year.

    Returns
    -------
        data : DataFrame
            Merged data set.
    """
    local_dir = helios_dir + '/helios' + probe + '/merged/he' + probe +\
        '_40sec/'
    remote_url = 'ftp://cdaweb.gsfc.nasa.gov/pub/data/helios/helios' + probe + \
<<<<<<< HEAD
        '/' + 'merged/he' + probe + '_40sec/'
=======
        '/' + 'merged/he' + probe + '_40sec'
>>>>>>> c1ce96d2
    filename = 'H' + probe + str(year - 1900) + '_' + str(doy).zfill(3) + '.dat'
    asciiloc = local_dir + filename

    # Make sure file is downloaded
    helper.load(filename, local_dir, remote_url)

    # Load data
    data = pd.read_table(asciiloc, delim_whitespace=True)

    # Process data
    data['year'] = data['year'].astype(int)
    # Convert date info to datetime
    data['Time'] = pd.to_datetime(data['year'], format='%Y') + \
        pd.to_timedelta(data['day'] - 1, unit='d') + \
        pd.to_timedelta(data['hour'], unit='h') + \
        pd.to_timedelta(data['min'], unit='m') + \
        pd.to_timedelta(data['sec'], unit='s')
    data['ordinal'] = pd.DatetimeIndex(data['Time']).astype(np.int64)

    data = data.drop(['year', 'day', 'hour', 'min', 'sec', 'dechr'], axis=1)
    # Set zero values to nans
    data.replace(0.0, np.nan, inplace=True)

    # Save data to a hdf store
    saveloc = local_dir + filename[:-4] + '.h5'
    data.to_hdf(saveloc, 'table', format='fixed', mode='w')
    return(data)


def mag_4hz(probe, starttime, endtime, verbose=True):
    """
    Read in 4Hz magnetic field data.

    Parameters
    ----------
        probe : string
            Helios probe to import data from. Must be '1' or '2'.
        starttime : datetime
            Interval start time.
        endtime : datetime
            Interval end time.
        verbose : bool
            If True, print more information as data is loading.

    Returns
    -------
        data : DataFrame
            4Hz magnetic field data set
    """
    startdate = starttime.date()
    enddate = endtime.date()

    data = []
    # Loop through years
    for year in range(startdate.year, enddate.year + 1):
        floc = helios_dir + '/helios' + probe + '/mag/4hz/'
        # Calculate start day of year
        if year == startdate.year:
            startdoy = int(startdate.strftime('%j'))
        else:
            startdoy = 1
        # Calculate end day of year
        if year == enddate.year:
            enddoy = int(enddate.strftime('%j'))
        else:
            enddoy = 366

        # Loop through days of year
        for doy in range(startdoy, enddoy + 1):
            hdfloc = floc + 'he' + probe + '1s' + str(year - 1900) +\
                str(doy).zfill(3) + '.h5'
            if not os.path.isfile(hdfloc):
                # Data not processed yet, try to process and load it
                try:
                    data.append(_fourHz_fromascii(probe, year, doy))
                    if verbose:
                        print(year, doy, '4Hz data processed')
                except ValueError as err:
                    if str(err)[0:15] == 'No raw mag data':
                        if verbose:
                            print(year, doy, 'No 4Hz raw mag data available for this day')
                    else:
                        raise
            else:
                # Load data from already processed file
                data.append(pd.read_hdf(hdfloc, 'table'))
    if data == []:
        raise ValueError('No raw mag data available')
    data = pd.concat(data, ignore_index=True)
    # Filter data between start and end times
    data = data[(data['Time'] > starttime) & (data['Time'] < endtime)]

    if data.empty:
        raise ValueError('No 4Hz raw mag data available for entire interval')
    return(data)


def _fourHz_fromascii(probe, year, doy):
    """
    Read in a single day of 4Hz magnetic field data.

    Data is read in from orignal ascii files, and saved to a hdf file for faster
    access after the first read.

    Parameters
    ----------
        probe : int
            Helios probe to import data from. Must be 1 or 2.
        year : int
            Year.
        doy : int
            Day of year.

    Returns
    -------
        data : DataFrame
            4Hz magnetic field data set.
    """
    floc = helios_dir + '/helios' + probe + '/mag/4hz/'
    fname = 'he' + probe + '1s' + str(year - 1900) + str(doy).zfill(3)
    # For some reason the last number in the filename is the hour at which
    # data starts from on that day... this means a loop to check each hour
    for i in range(0, 24):
        asciiloc = floc + fname + str(i).zfill(2) + '.asc'
        if os.path.isfile(asciiloc):
            break
        elif i == 23:
            raise ValueError('No raw mag data available for probe ' + probe +
                             ', Year: ' + str(year) + ' doy: ' + str(doy))

    # Read in data
    headings = ['Time', 'Bx', 'By', 'Bz']
    widths = [24, 16, 15, 15]
    data = pd.read_fwf(asciiloc, names=headings, header=None, widths=widths,
                       delim_whitespace=True)

    # Convert date info to datetime
    data['Time'] = pd.to_datetime(data['Time'], format='%Y-%m-%dT%H:%M:%S')
    data['ordinal'] = pd.DatetimeIndex(data['Time']).astype(np.int64)

    # Save data to a hdf store
    saveloc = floc + fname + '.h5'
    data.to_hdf(saveloc, 'table', format='fixed', mode='w')
    return(data)


def mag_ness(probe, starttime, endtime):
    """
    Read in 6 second magnetic field data.

    Parameters
    ----------
        probe : int
            Helios probe to import data from. Must be '1' or '2'.
        starttime : datetime
            Interval start time.
        endtime : datetime
            Interval end time.
        verbose : bool
            If True, print more information as data is loading.

    Returns
    -------
        data : DataFrame
            6 second magnetic field data set
    """
    startdate = starttime.date()
    enddate = endtime.date()

    data = []
    # Loop through years
    for year in range(startdate.year, enddate.year + 1):
        floc = helios_dir + '/helios' + probe + '/mag/6sec_ness/' + str(year) + '/'
        # Calculate start day
        startdoy = 1
        if year == startdate.year:
            startdoy = int(startdate.strftime('%j'))
        # Calculate end day
        enddoy = 366
        if year == enddate.year:
            enddoy = int(enddate.strftime('%j'))

        # Loop through days of year
        for doy in range(startdoy, enddoy + 1):
            hdfloc = floc + 'h' + probe + str(year - 1900) +\
                str(doy).zfill(3) + '.h5'
            if not os.path.isfile(hdfloc):
                # Data not processed yet, try to process and load it
                try:
                    data.append(_mag_ness_fromascii(probe, year, doy))
                    print(year, doy, 'Ness data processed')
                except ValueError:
                    print(year, doy, 'No raw mag data')
            else:
                # Load data from already processed file
                data.append(pd.read_hdf(hdfloc, 'table'))

    if data == []:
        raise ValueError('No raw mag data available')
    data = pd.concat(data)
    # Filter data between start and end times
    data = data[(data['Time'] > starttime) & (data['Time'] < endtime)]

    if data.empty:
        raise ValueError('No raw mag data available')
    return(data)


def _mag_ness_fromascii(probe, year, doy):
    """
    Read in a single day of 6 second magnetic field data.

    Data is read from orignal ascii files, and saved to a hdf file for faster
    access after the first read.

    Parameters
    ----------
        probe : int
            Helios probe to import data from. Must be 1 or 2.
        year : int
            Year.
        doy : int
            Day of year.

    Returns
    -------
        data : DataFrame
            6 second magnetic field data set.
    """
    floc = helios_dir + '/helios' + probe + '/mag/6sec_ness/' + str(year) + '/'
    fname = 'h' + probe + str(year - 1900) + str(doy).zfill(3)
    asciiloc = floc + fname + '.asc'
    if not os.path.isfile(asciiloc):
        raise ValueError('No raw mag data available for probe ' + probe +
                         ', Year: ' + str(year) + ' DOY: ' + str(doy))

    # Read in data
    headings = ['probe', 'year', 'doy', 'hour', 'minute', 'second', 'naverage',
                'Bx', 'By', 'Bz', '|B|', 'sigma_Bx', 'sigma_By', 'sigma_Bz']

    colspecs = [(1, 2), (2, 4), (4, 7), (7, 9), (9, 11), (11, 13), (13, 15),
                (15, 22), (22, 29), (29, 36), (36, 42), (42, 48), (48, 54),
                (54, 60)]
    data = pd.read_fwf(asciiloc, names=headings, header=None, colspecs=colspecs)

    # Process data
    data['year'] += 1900
    # Convert date info to datetime
    data['Time'] = pd.to_datetime(data['year'], format='%Y') + \
        pd.to_timedelta(data['doy'] - 1, unit='d') + \
        pd.to_timedelta(data['hour'], unit='h') + \
        pd.to_timedelta(data['minute'], unit='m') + \
        pd.to_timedelta(data['second'], unit='s')
    data['ordinal'] = pd.DatetimeIndex(data['Time']).astype(np.int64)
    data = data.drop(['year', 'doy', 'hour', 'minute', 'second'], axis=1)

    # Save data to a hdf store
    saveloc = floc + fname + '.h5'
    data.to_hdf(saveloc, 'table', format='fixed', mode='w')
    return(data)


def trajectory(probe, startdate, enddate):
    """
    Read in trajectory data.

    Parameters
    ----------
        probe : int
            Helios probe to import data from. Must be 1 or 2.
        startdate : date
            Interval start date.
        enddate : date
            Interval end date.

    Returns
    -------
        data : DataFrame
            Trajectory data set.
    """
    data = []
    headings = ['Year', 'doy', 'Hour', 'Carrrot', 'r', 'selat', 'selon',
                'hellat', 'hellon', 'hilon', 'escang', 'code']
    colspecs = [(0, 3), (4, 7), (8, 10), (11, 15), (16, 22), (23, 30), (31, 37),
                (38, 44), (45, 51), (52, 58), (59, 65), (66, 67)]
    # Loop through years
    for i in range(startdate.year, enddate.year + 1):
        floc = helios_dir + '/helios' + probe + '/traj/'
        fname = 'he' + probe + 'trj' + str(i - 1900) + '.asc'

        # Read in data
        try:
            thisdata = pd.read_fwf(floc + fname, names=headings, header=None,
                                   colspecs=colspecs)
        except OSError:
            continue

        thisdata['Year'] += 1900

        # Convert date info to datetime
        thisdata['Date'] = pd.to_datetime(thisdata['Year'], format='%Y') + \
            pd.to_timedelta(thisdata['doy'] - 1, unit='d') + \
            pd.to_timedelta(thisdata['Hour'], unit='h')
        thisdata['ordinal'] = pd.DatetimeIndex(thisdata['Date']).astype(np.int64)

        # Calculate cartesian positions
        thisdata['x'] = thisdata['r'] * np.cos(thisdata['selat']) * np.cos(thisdata['selon'])
        thisdata['y'] = thisdata['r'] * np.cos(thisdata['selat']) * np.sin(thisdata['selon'])
        thisdata['z'] = thisdata['r'] * np.sin(thisdata['selat'])

        thisdata = thisdata.drop(['Year', 'doy', 'Hour'], axis=1)
        data.append(thisdata)

    data = pd.concat(data)
    data = data[data['Date'] > startdate]
    data = data[data['Date'] < enddate]
    return(data)<|MERGE_RESOLUTION|>--- conflicted
+++ resolved
@@ -442,11 +442,7 @@
     local_dir = helios_dir + '/helios' + probe + '/merged/he' + probe +\
         '_40sec/'
     remote_url = 'ftp://cdaweb.gsfc.nasa.gov/pub/data/helios/helios' + probe + \
-<<<<<<< HEAD
-        '/' + 'merged/he' + probe + '_40sec/'
-=======
         '/' + 'merged/he' + probe + '_40sec'
->>>>>>> c1ce96d2
     filename = 'H' + probe + str(year - 1900) + '_' + str(doy).zfill(3) + '.dat'
     asciiloc = local_dir + filename
 
