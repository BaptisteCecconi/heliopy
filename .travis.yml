sudo: false
language: python
cache: pip

env:
  - PYTHON_VERSION=3.6
  - PYTHON_VERSION=3.7

before_install:
# Install conda
- wget http://repo.continuum.io/miniconda/Miniconda-latest-Linux-x86_64.sh -O miniconda.sh
- chmod +x miniconda.sh
- "./miniconda.sh -b -p $HOME/miniconda"
- export PATH="$HOME/miniconda/bin:$PATH"
- conda update --yes conda
- conda create --yes -n testenv python=$PYTHON_VERSION
- source activate testenv

- conda install --yes hdf5
- pip install $PRE -r requirements/test.txt
- pip install spiceypy --no-cache-di

- export CLUSTERCOOKIE=2F1B4760251B51783700055F1A037271685A64680A1450722A465D302F0947606504526F370C40752A0640633228546C2A015F2F28075E

script:
# Check that unit tests work
<<<<<<< HEAD
- pytest heliopy/ --cov=heliopy/ -v --durations=20 $RUN_PEP8
=======
- pytest heliopy/ --cov=heliopy/ -v --durations=5 --pep8
>>>>>>> 596fcd78
# Check building a source distribution works
- python setup.py sdist
after_success:
- pip install codecov
- codecov<|MERGE_RESOLUTION|>--- conflicted
+++ resolved
@@ -24,11 +24,7 @@
 
 script:
 # Check that unit tests work
-<<<<<<< HEAD
-- pytest heliopy/ --cov=heliopy/ -v --durations=20 $RUN_PEP8
-=======
 - pytest heliopy/ --cov=heliopy/ -v --durations=5 --pep8
->>>>>>> 596fcd78
 # Check building a source distribution works
 - python setup.py sdist
 after_success:
