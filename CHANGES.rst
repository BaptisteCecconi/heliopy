<<<<<<< HEAD
Version 0.6.0
-------------

HelioPy now only supports Python versions 3.6 and higher.

New features
^^^^^^^^^^^^
- HelioPy has been integrated with SunPy TimeSeries and AstroPy Units. All of
  the HelioPy modules now return units.
- Added a new :func:`.data.util.cdf_units` function that can extract the UNIT
  attribute from the CDF files.

Backwards incompatible changes
^^^^^^^^^^^^^^^^^^^^^^^^^^^^^^
- :func:`.data.helios.merged`, :func:`.data.helios.mag_4hz`,
  :func:`.data.helios.corefit` and :func:`.data.helios.mag_ness` no longer take
  a `verbose` keyword argument. :issue:`467`
- Methods in :mod:`heliopy.data` no longer returns a Pandas DataFrame.

Fixed bugs
^^^^^^^^^^
- :func:`.data.imp.merged` no longer imports redundant columns.
=======
Version 0.5.2
-------------

New features
^^^^^^^^^^^^

- Lots of small documentation updates.
- `.data.helios.distparams` now has an extra ``'data_rate'`` column, which
  determines whether a given distribution function was transmitted in high or
  low data mode. :issue:`529`
>>>>>>> 8a21d12e

Version 0.5.2
-------------

New features
^^^^^^^^^^^^

- The new HelioPy logo has been added to the documentation.
  :issue:`448`, :issue:`447`

Fixed bugs
^^^^^^^^^^

- The new data version number of :meth:`.data.mms.fpi_dis_moms` has been
  updated.


Version 0.5.1
-------------

New features
^^^^^^^^^^^^

- HelioPy can now be installed using conda.

Backwards incompatible changes
^^^^^^^^^^^^^^^^^^^^^^^^^^^^^^
- The list of kernels available for automatic download in :mod:`.data.spice`
  has been updated, and some names changed. :issue:`408`

Fixed bugs
^^^^^^^^^^
- :meth:`.spice.Trajectory.generate_positions` can now generate
  positions at a resolution of one second instead of one day. :issue:`405`
- A duplicate "z gsm" column header in the data returned by
  :meth:`.data.imp.mag15s` has been corrected. :issue:`396`

Version 0.5.0
-------------

New features
^^^^^^^^^^^^

- :meth:`heliopy.data.sunspot` added an additional functionality to import
  sunspot data in three different timeframes - daily, monthly and yearly.
- The inventory of spice kernels in :mod:`heliopy.data.spice` now includes
  "Helios 1 Reconstructed", "Helios 1 Predicted", "Juno Reconstructed",
  "Juno Predicted" and "Helios 2" kernels.
- :meth:`heliopy.spice.furnish` now accepts a list of filenames as well as
  individual filenames.
- A lot of new functions for downloading ACE data have been added to
  :mod:`heliopy.data.ace`.

Backwards incompatible changes
^^^^^^^^^^^^^^^^^^^^^^^^^^^^^^

- :meth:`heliopy.data.spice.get_kernel` now returns a list of filenames instead
  of a single filename string.
- Most of the functions that were in :mod:`heliopy.data.helper` have been
  moved to :mod:`heliopy.data.util`. The ones the remain in
  :mod:`heliopy.data.helper` are useful for users, and the ones in
  :mod:`heliopy.data.util` are used internally as utility functions for
  data import.

Removed features
^^^^^^^^^^^^^^^^

- :meth:`heliopy.data.helios.trajectory` has been removed. To get Helios
  trajectory data use the :mod:`heliopy.spice` and :mod:`heliopy.data.spice`
  modules.

Version 0.4
-----------

New features
^^^^^^^^^^^^

- :meth:`~heliopy.data.ulysses.swics_abundances` and
  :meth:`~heliopy.data.ulysses.swics_heavy_ions`
  methods added for loading SWICS data from the Ulysses mission.
- :meth:`~heliopy.data.helper.cdfpeek` method added for peeking inside
  CDF files.

Backwards incompatible changes
^^^^^^^^^^^^^^^^^^^^^^^^^^^^^^

- :meth:`heliopy.spice.Trajectory.generate_positions` now takes a list of
  dates/times at which to generate orbital positions, instead of a start time,
  stop time, and number of steps. The old behaviour can be recovered by
  manually generating an evenly spaced list of times.

Version 0.3
-----------

New features
^^^^^^^^^^^^

HelioPy now contiains code for working with SPICE kernels. See the following
modules for more information:

- :mod:`heliopy.data.spice` module for downloading spice kernels
- :mod:`heliopy.spice` module for automatically processing spice kernels

Removed features
^^^^^^^^^^^^^^^^

- The :mod:`heliopy.plasma` module has been removed
  (see http://www.plasmapy.org/ for the recommended alternative)
- :mod:`heliopy.plot` code removed

Version 0.2
-----------

New features
^^^^^^^^^^^^

- Convert examples gallery to automatically generate plots
- Added :meth:`HelioPy.data.helper.listdata` method for easily viewing the
  amount of data HelioPy is storing locally.
- Added :meth:`heliopy.data.wind.threedp_sfpd` method for importing
  WIND 3DP sfpd data.

Version 0.1.3
-------------

Fixed bugs
^^^^^^^^^^

- Correctly report download percentage when downloading files.
- Fix issue where :meth:`heliopy.data.helios.corefit` made duplicate .hdf
  files on days where no data is available.<|MERGE_RESOLUTION|>--- conflicted
+++ resolved
@@ -1,4 +1,3 @@
-<<<<<<< HEAD
 Version 0.6.0
 -------------
 
@@ -21,8 +20,8 @@
 Fixed bugs
 ^^^^^^^^^^
 - :func:`.data.imp.merged` no longer imports redundant columns.
-=======
-Version 0.5.2
+
+Version 0.5.3
 -------------
 
 New features
@@ -32,7 +31,6 @@
 - `.data.helios.distparams` now has an extra ``'data_rate'`` column, which
   determines whether a given distribution function was transmitted in high or
   low data mode. :issue:`529`
->>>>>>> 8a21d12e
 
 Version 0.5.2
 -------------
